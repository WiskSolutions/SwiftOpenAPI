# SwiftOpenAPI

[![CI Status](https://img.shields.io/travis/dankinsoid/SwiftOpenAPI.svg?style=flat)](https://travis-ci.org/dankinsoid/SwiftOpenAPI)
[![Version](https://img.shields.io/cocoapods/v/SwiftOpenAPI.svg?style=flat)](https://cocoapods.org/pods/SwiftOpenAPI)
[![License](https://img.shields.io/cocoapods/l/SwiftOpenAPI.svg?style=flat)](https://cocoapods.org/pods/SwiftOpenAPI)
[![Platform](https://img.shields.io/cocoapods/p/SwiftOpenAPI.svg?style=flat)](https://cocoapods.org/pods/SwiftOpenAPI)


## Description
SwiftOpenAPI is a Swift library which can generate output compatible with [OpenAPI](https://swagger.io/specification/) version 3.1.0. You can describe your API using `OpenAPIObject` type.

## Example
```swift
OpenAPIObject(
    openapi: "3.0.1",
    info: InfoObject(
        title: "Example API",
        version: "0.1.0"
    ),
    servers: [
        ServerObject(url: "https://example-server.com"),
        ServerObject(url: "https://example-server-test.com")
    ],
    paths: [
        "services": .get(
            summary: "Get services",
            OperationObject(description: "Get services")
        ),
        "login": .post(
            OperationObject(
                description: "login",
                requestBody: .ref(components: \.requestBodies, "LoginRequest"),
                responses: [
                    .default: .ref(components: \.responses, "LoginResponse"),
                    401: .ref(components: \.responses, "ErrorResponse")
                ]
            )
        ),
        "/services/{serviceID}": [
            .get: OperationObject(description: "Get service"),
            .delete: OperationObject(description: "Delete service")
        ],
        "/services": .ref(components: \.pathItems, "T")
    ],
    components: ComponentsObject(
        schemas: [
            "LoginBody": [
                "username": .string,
                "password": .string
            ]
        ],
        examples: [
            "LoginBody": .value(
                ExampleObject(
                    value: [
                        "username": "SomeUser",
                        "password": "12345678"
                    ]
                )
            )
        ],
        requestBodies: [
            "LoginRequest": .value(
                RequestBodyObject(
                    content: [
                        .application(.json): MediaTypeObject(
                            schema: .ref(components: \.schemas, "LoginBody")
                        )
                    ],
                    required: nil
                )
            )
        ]
    )
)

```
 
## Installation

1. [Swift Package Manager](https://github.com/apple/swift-package-manager)

Create a `Package.swift` file.
```swift
// swift-tools-version:5.7
import PackageDescription

let package = Package(
  name: "SomeProject",
  dependencies: [
<<<<<<< HEAD
    .package(url: "https://github.com/dankinsoid/SwiftOpenAPI.git", from: "1.15.0")
=======
    .package(url: "https://github.com/dankinsoid/SwiftOpenAPI.git", from: "1.16.0")
>>>>>>> 2044ec93
  ],
  targets: [
    .target(name: "SomeProject", dependencies: ["SwiftOpenAPI"])
  ]
)
```
```ruby
$ swift build
```

2.  [CocoaPods](https://cocoapods.org)

Add the following line to your Podfile:
```ruby
pod 'SwiftOpenAPI'
```
and run `pod update` from the podfile directory first.

## Author

dankinsoid, voidilov@gmail.com

## License

SwiftOpenAPI is available under the MIT license. See the LICENSE file for more info.<|MERGE_RESOLUTION|>--- conflicted
+++ resolved
@@ -88,11 +88,7 @@
 let package = Package(
   name: "SomeProject",
   dependencies: [
-<<<<<<< HEAD
-    .package(url: "https://github.com/dankinsoid/SwiftOpenAPI.git", from: "1.15.0")
-=======
     .package(url: "https://github.com/dankinsoid/SwiftOpenAPI.git", from: "1.16.0")
->>>>>>> 2044ec93
   ],
   targets: [
     .target(name: "SomeProject", dependencies: ["SwiftOpenAPI"])
