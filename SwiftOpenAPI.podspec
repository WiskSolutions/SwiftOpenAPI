#
# Be sure to run `pod lib lint SwiftOpenAPI.podspec' to ensure this is a
# valid spec before submitting.
#
# Any lines starting with a # are optional, but their use is encouraged
# To learn more about a Podspec see https://guides.cocoapods.org/syntax/podspec.html
#

Pod::Spec.new do |s|
  s.name             = 'SwiftOpenAPI'
<<<<<<< HEAD
  s.version          = '1.15.0'
=======
  s.version          = '1.16.0'
>>>>>>> 2044ec93
  s.summary          = 'A short description of SwiftOpenAPI.'
  s.description      = <<-DESC
TODO: Add long description of the pod here.
                       DESC

  s.homepage         = 'https://github.com/dankinsoid/SwiftOpenAPI'
  s.license          = { :type => 'MIT', :file => 'LICENSE' }
  s.author           = { 'Voidilov' => 'voidilov@gmail.com' }
  s.source           = { :git => 'https://github.com/dankinsoid/SwiftOpenAPI.git', :tag => s.version.to_s }

  s.platform = :ios, '13.0'
  s.ios.deployment_target = '13.0'
  s.swift_versions = '5.7'
  s.source_files = 'Sources/SwiftOpenAPI/**/*'
  s.frameworks = 'UIKit'
end<|MERGE_RESOLUTION|>--- conflicted
+++ resolved
@@ -8,11 +8,7 @@
 
 Pod::Spec.new do |s|
   s.name             = 'SwiftOpenAPI'
-<<<<<<< HEAD
-  s.version          = '1.15.0'
-=======
   s.version          = '1.16.0'
->>>>>>> 2044ec93
   s.summary          = 'A short description of SwiftOpenAPI.'
   s.description      = <<-DESC
 TODO: Add long description of the pod here.
